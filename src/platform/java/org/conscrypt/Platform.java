--- conflicted
+++ resolved
@@ -27,10 +27,7 @@
 import java.io.FileDescriptor;
 import java.lang.reflect.Field;
 import java.lang.reflect.Method;
-<<<<<<< HEAD
-=======
 import java.net.InetAddress;
->>>>>>> 54a1ba42
 import java.net.Socket;
 import java.net.SocketException;
 import java.net.SocketImpl;
@@ -148,8 +145,6 @@
             // Do not log and fail silently
         }
     }
-<<<<<<< HEAD
-=======
 
     /**
      * Returns true if the supplied hostname is an literal IP address.
@@ -157,5 +152,4 @@
     public static boolean isLiteralIpAddress(String hostname) {
         return InetAddress.isNumeric(hostname);
     }
->>>>>>> 54a1ba42
 }